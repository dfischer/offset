#![allow(unused)]
use futures::{Future, Poll, Async};
use futures::sync::mpsc;

<<<<<<< HEAD
use tokio_core::reactor::Handle;

use inner_messages::{
    NetworkerToIndexerClient,
    FromTimer,
    PluginManagerToIndexerClient,
    IndexerClientToPluginManager,
    FunderToIndexerClient,
    IndexerClientToFunder,
};

use close_handle::CloseHandle;
use networker::networker_client::NetworkerSenderClientTrait;

#[derive(Debug)]
pub struct IndexerClient {}

#[derive(Debug)]
pub enum IndexerClientError {}

impl Future for IndexerClient {
    type Item = ();
    type Error = IndexerClientError;

    fn poll(&mut self) -> Poll<Self::Item, Self::Error> {
        unimplemented!()
    }
}

fn create_indexer_client<S: NetworkerSenderClientTrait, R>(
    handle: &Handle,
    networker_sender_client: S,
    networker_receiver: mpsc::Receiver<NetworkerToIndexerClient<R>>,
=======
fn create_indexer_client(
    handle: &Handle,
    networker_sender: mpsc::Sender<IndexerClientToNetworker>,
    networker_receiver: mpsc::Receiver<NetworkerToIndexerClient>,
>>>>>>> 49fd2e5a
    timer_receiver: mpsc::Receiver<FromTimer>,
    plugin_manager_receiver: mpsc::Receiver<PluginManagerToIndexerClient>,
    plugin_manager_sender: mpsc::Sender<IndexerClientToPluginManager>,
    funder_receiver: mpsc::Receiver<FunderToIndexerClient>,
    funder_sender: mpsc::Sender<IndexerClientToFunder>
<<<<<<< HEAD
) -> (CloseHandle, IndexerClient) {
    // TODO: 
    // - Possibly Create a nice interface for Funder and Networker to request routes.

    unimplemented!()
=======
    database_receiver: mpsc::Receiver<DatabaseToIndexerClient>,
    database_sender: mpsc::Sender<IndexerClientToDatabase>)
        -> (CloseHandle, IndexerClient) 
{
>>>>>>> 49fd2e5a
}
<|MERGE_RESOLUTION|>--- conflicted
+++ resolved
@@ -1,21 +1,21 @@
 #![allow(unused)]
 use futures::{Future, Poll, Async};
 use futures::sync::mpsc;
-
-<<<<<<< HEAD
 use tokio_core::reactor::Handle;
 
 use inner_messages::{
+    IndexerClientToNetworker,
     NetworkerToIndexerClient,
     FromTimer,
-    PluginManagerToIndexerClient,
-    IndexerClientToPluginManager,
+    AppManagerToIndexerClient,
+    IndexerClientToAppManager,
     FunderToIndexerClient,
     IndexerClientToFunder,
+    DatabaseToIndexerClient,
+    IndexerClientToDatabase,
 };
 
 use close_handle::CloseHandle;
-use networker::networker_client::NetworkerSenderClientTrait;
 
 #[derive(Debug)]
 pub struct IndexerClient {}
@@ -32,31 +32,17 @@
     }
 }
 
-fn create_indexer_client<S: NetworkerSenderClientTrait, R>(
-    handle: &Handle,
-    networker_sender_client: S,
-    networker_receiver: mpsc::Receiver<NetworkerToIndexerClient<R>>,
-=======
 fn create_indexer_client(
     handle: &Handle,
     networker_sender: mpsc::Sender<IndexerClientToNetworker>,
     networker_receiver: mpsc::Receiver<NetworkerToIndexerClient>,
->>>>>>> 49fd2e5a
     timer_receiver: mpsc::Receiver<FromTimer>,
-    plugin_manager_receiver: mpsc::Receiver<PluginManagerToIndexerClient>,
-    plugin_manager_sender: mpsc::Sender<IndexerClientToPluginManager>,
+    app_manager_receiver: mpsc::Receiver<AppManagerToIndexerClient>,
+    app_manager_sender: mpsc::Sender<IndexerClientToAppManager>,
     funder_receiver: mpsc::Receiver<FunderToIndexerClient>,
-    funder_sender: mpsc::Sender<IndexerClientToFunder>
-<<<<<<< HEAD
+    funder_sender: mpsc::Sender<IndexerClientToFunder>,
+    database_receiver: mpsc::Receiver<DatabaseToIndexerClient>,
+    database_sender: mpsc::Sender<IndexerClientToDatabase>
 ) -> (CloseHandle, IndexerClient) {
-    // TODO: 
-    // - Possibly Create a nice interface for Funder and Networker to request routes.
-
     unimplemented!()
-=======
-    database_receiver: mpsc::Receiver<DatabaseToIndexerClient>,
-    database_sender: mpsc::Sender<IndexerClientToDatabase>)
-        -> (CloseHandle, IndexerClient) 
-{
->>>>>>> 49fd2e5a
-}
+}